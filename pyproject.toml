--- conflicted
+++ resolved
@@ -5,12 +5,9 @@
 [project]
 name = "evoxlib"
 version = "0.0.2"
-<<<<<<< HEAD
-authors = [{ name = "Bill Huang", email = "bill.huang2001@gmail.com" }, { name = "Zhenyu Liang", email = "zhenyuliang97@gmail.com" }]
-=======
 authors = [{ name = "Bill Huang", email = "bill.huang2001@gmail.com" },
-           { name = "Christina Lee", email = "1315552992@qq.com"} ]
->>>>>>> c0956de3
+           { name = "Christina Lee", email = "1315552992@qq.com"},
+           { name = "Zhenyu Liang", email = "zhenyuliang97@gmail.com" }]
 description = "Evoxlib"
 readme = "README.md"
 license = { file = "LICENSE" }
