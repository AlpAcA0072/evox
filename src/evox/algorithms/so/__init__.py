--- conflicted
+++ resolved
@@ -1,22 +1,3 @@
-from .cso import CSO
-<<<<<<< HEAD
-from .de import DE
-from .des import DES
-from .esmc import ESMC
-from .guided_es import GuidedES
-from .ma_es import LMMAES, MAES
-from .nes import SeparableNES, xNES
-from .noise_reuse_es import Noise_reuse_es
-from .open_es import OpenES
-from .persistent_es import PersistentES
-from .pgpe import PGPE
-from .pso_varients import *
-from .rmes import RMES
-from .snes import SNES
-=======
-from .pso import PSO
-from .de import DE
->>>>>>> a905332f
 from .code import CoDE
 from .jade import JaDE
 from .sade import SaDE
