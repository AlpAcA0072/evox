--- conflicted
+++ resolved
@@ -1,45 +1,6 @@
-<<<<<<< HEAD
 from .cso import CSO
 from .pso import PSO
 from .de import DE
 
-
 from .pso_vatients import *
-from .es import *
-=======
-from .amalgam import AMaLGaM, IndependentAMaLGaM
-from .ars import ARS
-from .asebo import ASEBO
-from .cma_es import BIPOPCMAES, CMAES, IPOPCMAES, SepCMAES
-from .cr_fm_nes import CR_FM_NES
-from .cso import CSO
-from .de import DE
-from .des import DES
-from .esmc import ESMC
-from .guided_es import GuidedES
-from .ma_es import LMMAES, MAES
-from .nes import SeparableNES, xNES
-from .noise_reuse_es import Noise_reuse_es
-from .open_es import OpenES
-from .persistent_es import PersistentES
-from .pgpe import PGPE
-from .pso import PSO
-from .pso_vatients import *
-from .rmes import RMES
-from .snes import SNES
-from .code import CoDE
-from .jade import JaDE
-from .sade import SaDE
-from .shade import SHADE
-
-try:
-    # optional dependency: flax
-    from .les import LES
-except ImportError as e:
-    original_erorr_msg = str(e)
-
-    def LES(*args, **kwargs):
-        raise ImportError(
-            f'LES requires flax but got "{original_erorr_msg}" when importing'
-        )
->>>>>>> fac8f68a
+from .es import *